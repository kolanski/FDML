--- conflicted
+++ resolved
@@ -1,5 +1,5 @@
 *.fdml
-<<<<<<< HEAD
+target/
 !examples/**/*.fdml
 
 # Rust build artifacts
@@ -56,7 +56,4 @@
 *.tmp
 *.temp
 .tmp/
-.temp/
-=======
-target/
->>>>>>> 9af39304
+.temp/