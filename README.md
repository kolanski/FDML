# FDML: Feature-Driven Modeling Language

> Transform vibes into features. Ship code that matters.

[![Version](https://img.shields.io/badge/version-1.3-blue.svg)](https://github.com/yourusername/fdml)
[![License](https://img.shields.io/badge/license-MIT-green.svg)](LICENSE)
[![Indie Hacker Approved](https://img.shields.io/badge/Indie%20Hacker-Approved-orange.svg)](https://www.indiehackers.com)

## 🚀 What is FDML?

FDML (Feature-Driven Modeling Language) is a domain-specific language that bridges the gap between "I have this idea" and "It's deployed to production." 

Instead of translating business requirements through layers of meetings, tickets, and miscommunication, FDML lets you **write features as code** that both humans and machines understand.

```gherkin
Feature: User can monetize their content
  Scenario: Creator enables paid subscriptions
    Given creator has verified account
    When they set subscription price to $9.99/month
    Then subscribers are charged monthly
    And creator receives 90% revenue share
```

This isn't just documentation. It's **structured specification** that enables:
- ✅ Clear feature definitions
- ✅ Validation and consistency checking
- ✅ Team alignment and communication
- ✅ Foundation for future tooling
- ✅ Traceability and documentation

## 💡 Why FDML?

### The Problem

Every startup dies the same death: **the gap between what users want and what gets built**.

- Product managers write requirements in Notion
- Engineers interpret them differently  
- QA tests something else entirely
- Users get... whatever that is

### The Solution

FDML makes your feature definitions the **single source of truth**:

```yaml
entity:
  id: subscription
  fields:
    - name: price
      type: float
      constraints: 
        - min_value: 0.99
        - max_value: 999.99
    - name: creator_revenue_share
      type: float
      default: 0.90
```

From this, FDML generates everything. No ambiguity. No telephone game. Just features.

## 🎯 Perfect For

- **Indie Hackers**: Define and validate features quickly with clear specifications
- **Development Teams**: Maintain single source of truth for feature requirements
- **Remote Teams**: Async-friendly specifications that work across timezones
- **Solo Founders**: Organize and structure your product features systematically

## 🗺️ Roadmap

> **Note**: For detailed technical roadmap and CLI command specifications, see [ROADMAP.md](ROADMAP.md)

### Phase 1: Foundation & Core Parser (Weeks 1-4) ✅
- [x] Core FDML v1.3 specification
- [x] Traceability extension (v1.3.1)
- [x] Migration system (v1.3.2)
- [x] System design principles integration (v1.3.3)
- [ ] FDML Parser implementation (Rust/TypeScript)
- [ ] Abstract Syntax Tree (AST) construction
- [ ] Basic CLI commands (`fdml init`, `fdml validate`)
- [ ] Error handling and user-friendly messages
- [ ] Project architecture foundation

### Phase 2: Validation & Project Structure (Weeks 5-8) 🚧
- [ ] FDML specification validation system
- [ ] Feature management commands (`fdml feature add`, `fdml feature list`)
- [ ] Project directory structure creation and management
- [ ] Integrity checking (`fdml check`)
- [ ] Advanced error handling and diagnostics
- [ ] Real-world examples and case studies
<<<<<<< HEAD
- [ ] Best practices guide

### Phase 2: Core Toolset 🚧
- [ ] FDML Parser (TypeScript/Rust)
- [ ] CLI tool for validation
- [ ] Code generators:
  - [ ] TypeScript/JavaScript
  - [ ] Python
  - [ ] Go
- [ ] Test suite generator
- [ ] Migration runner

📋 **Detailed Implementation Plan**: [CLI Tools Roadmap →](CLI_TOOLS_ROADMAP.md)

### Phase 3: VS Code Extension 🔮
- [ ] Syntax highlighting & IntelliSense
- [ ] Real-time validation
- [ ] Feature preview
- [ ] One-click generation
- [ ] Integrated debugging

### Phase 4: LLM-First Integration 🤖
- [ ] AI copilot for feature writing
- [ ] Natural language → FDML conversion
- [ ] Smart suggestions based on existing features
- [ ] Automated test scenario generation
- [ ] GPT-4/Claude native support
=======
>>>>>>> b91f2b4b

### Phase 3: LSP Foundation (Weeks 9-12) 🔮
- [ ] Language Server Protocol architecture preparation
- [ ] Real-time diagnostics and validation
- [ ] FDML syntax highlighting support
- [ ] Feature navigation (Go to Definition)
- [ ] Basic autocomplete foundations
- [ ] Testing and documentation

### Phase 4: VSCode Integration (Weeks 13-16) 🤖
- [ ] VSCode extension development
- [ ] LSP server integration
- [ ] Advanced autocomplete and IntelliSense
- [ ] Feature structure visualization
- [ ] Debugging and optimization
- [ ] Extension marketplace publishing

### Phase 5: Future Enhancements 🌍
- [ ] LLM integration for code generation
- [ ] AI copilot for feature writing
- [ ] GitHub Actions integration
- [ ] Package registry for shared features
- [ ] Multi-language code generators (when mature)

## 🔥 Killer Features

### 1. **Traceability Built-In**
Every line of code traces back to a business requirement. Know exactly why every function exists.

```yaml
traceability:
  from: user_signup_scenario
  to: POST_/api/auth/signup
  relation: implements
```

### 2. **Migration-First Development**
Changes are migrations, not overwrites. Roll back features as easily as database schemas.

```yaml
migration:
  id: 2024_01_15_add_oauth
  up:
    - add_feature:
        id: oauth_login
        title: Login with Google
  down:
    - remove_feature:
        id: oauth_login
```

### 3. **AI-Native Design**
LLMs can read and write FDML natively. Your AI coding assistant becomes a feature-shipping machine.

### 4. **Type-Safe by Default**
Strong typing from specification to implementation. If it compiles, it works.

### 5. **System Design Principles Built-In** (New in v1.3.3)
Integrate proven architectural patterns directly into your specifications. No more guessing how to implement features efficiently.

```yaml
system:
  id: payment_system
  design_principles:
    efficiency: [Sc, Op]     # Scalable, Optimistic design
    reliability: [Ft, At]    # Fault Tolerant, Atomic operations
    security: [Lp, Ac]       # Least Privilege, Access Control
  
  implementation_strategies:
    - principle: Op  # Optimistic Design
      strategy: "Process payments optimistically, handle failures async"
    - principle: Ft  # Fault Tolerance
      strategy: "Circuit breaker with exponential backoff"
```

## 📊 Why FDML Will Win

- **Clear Specifications**: No more "what did the PM mean by this?"
- **Structured Validation**: Catch inconsistencies and missing requirements early
- **Built-in Traceability**: Every feature links to business requirements
- **Architectural Guidance**: 40+ proven design principles guide implementation
- **Future-Ready**: Foundation for advanced tooling and automation

## 🚦 Getting Started

1. **Read the Spec**: [FDML Specification v1.3](FDML-1.3-en.md)
<<<<<<< HEAD
2. **CLI Tools Development**: [CLI Tools Roadmap](CLI_TOOLS_ROADMAP.md) | [Technical Spec](CLI_TOOLS_TECHNICAL_SPEC.md) | [Quick Reference](CLI_TOOLS_QUICK_REFERENCE.md)
=======
   - Including new [System Design Principles Extension (v1.3.3)](fmdl-spec/FDML-1.3.3-extension-en.md)
2. **Try the CLI**: Coming soon - `fdml init`, `fdml validate`, `fdml feature add`
>>>>>>> b91f2b4b
3. **Follow Development**: [Twitter](https://twitter.com/KolanskiNik)

## 💰 Build Your Competitive Moat

While others are stuck in meetings debating requirements, you have clear specifications. While they're fixing bugs from miscommunication, you have validated feature definitions.

FDML isn't just a language. It's your **clarity advantage**.

## 🤝 Contributing

FDML is open source and we love contributors! Check out our [Contributing Guide](CONTRIBUTING.md).

## 📝 License

MIT License - go build something amazing!

---

<p align="center">
  <b>Stop translating. Start shipping.</b><br>
  <a href="https://fdml.dev">fdml.dev</a>
</p><|MERGE_RESOLUTION|>--- conflicted
+++ resolved
@@ -88,36 +88,6 @@
 - [ ] Integrity checking (`fdml check`)
 - [ ] Advanced error handling and diagnostics
 - [ ] Real-world examples and case studies
-<<<<<<< HEAD
-- [ ] Best practices guide
-
-### Phase 2: Core Toolset 🚧
-- [ ] FDML Parser (TypeScript/Rust)
-- [ ] CLI tool for validation
-- [ ] Code generators:
-  - [ ] TypeScript/JavaScript
-  - [ ] Python
-  - [ ] Go
-- [ ] Test suite generator
-- [ ] Migration runner
-
-📋 **Detailed Implementation Plan**: [CLI Tools Roadmap →](CLI_TOOLS_ROADMAP.md)
-
-### Phase 3: VS Code Extension 🔮
-- [ ] Syntax highlighting & IntelliSense
-- [ ] Real-time validation
-- [ ] Feature preview
-- [ ] One-click generation
-- [ ] Integrated debugging
-
-### Phase 4: LLM-First Integration 🤖
-- [ ] AI copilot for feature writing
-- [ ] Natural language → FDML conversion
-- [ ] Smart suggestions based on existing features
-- [ ] Automated test scenario generation
-- [ ] GPT-4/Claude native support
-=======
->>>>>>> b91f2b4b
 
 ### Phase 3: LSP Foundation (Weeks 9-12) 🔮
 - [ ] Language Server Protocol architecture preparation
@@ -204,12 +174,8 @@
 ## 🚦 Getting Started
 
 1. **Read the Spec**: [FDML Specification v1.3](FDML-1.3-en.md)
-<<<<<<< HEAD
-2. **CLI Tools Development**: [CLI Tools Roadmap](CLI_TOOLS_ROADMAP.md) | [Technical Spec](CLI_TOOLS_TECHNICAL_SPEC.md) | [Quick Reference](CLI_TOOLS_QUICK_REFERENCE.md)
-=======
    - Including new [System Design Principles Extension (v1.3.3)](fmdl-spec/FDML-1.3.3-extension-en.md)
 2. **Try the CLI**: Coming soon - `fdml init`, `fdml validate`, `fdml feature add`
->>>>>>> b91f2b4b
 3. **Follow Development**: [Twitter](https://twitter.com/KolanskiNik)
 
 ## 💰 Build Your Competitive Moat
